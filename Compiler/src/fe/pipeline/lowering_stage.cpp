#include "fe/data/ext_ast.h"
#include "fe/data/core_ast.h"
#include "fe/pipeline/lowering_stage.h"
#include "fe/data/types.h"

namespace fe::ext_ast
{
	// Helper

	struct lowering_result
	{
		size_t allocated_stack_space;
		core_ast::node_id id;
	};

	struct lowering_context
	{
		using register_index = uint32_t;
		register_index next_register = 1;

		register_index alloc_register() { return next_register++; }
	};

	static bool has_children(node& n, ast& ast)
	{
		if (n.children_id == no_children) return false;
		return ast.get_children(n.children_id).size() > 0;
	}

	static void link_child_parent(core_ast::node_id child, core_ast::node_id parent, core_ast::ast& new_ast)
	{
		new_ast.get_node(child).parent_id = parent;
		new_ast.get_node(parent).children.push_back(child);
	}

	lowering_result lower_assignment(node& n, ast& ext_ast, core_ast::ast& new_ast, lowering_context& context)
	{
		assert(n.kind == node_type::ASSIGNMENT);
		auto& children = ext_ast.children_of(n);
		assert(children.size() == 2);

<<<<<<< HEAD
		auto set = new_ast.create_node(core_ast::node_type::SET);

		auto& id_node = ext_ast.get_node(children[0]);
		auto lhs = lower(id_node, ext_ast, new_ast);
		new_ast.get_node(lhs).size = (*ext_ast
			.get_type_scope(id_node.type_scope_id)
			.resolve_type(ext_ast.get_data<identifier>(id_node.data_index), ext_ast.type_scope_cb()))
			.type.calculate_size();
		new_ast.link_child_parent(lhs, set);

		auto& value_node = ext_ast.get_node(children[1]);
		auto rhs = lower(value_node, ext_ast, new_ast);
		new_ast.link_child_parent(rhs, set);

		return set;
=======
		// a eval rhs -> result on stack
		// b get location of var
		// c move result on stack to var location
		// d dealloc from stack

		auto block = new_ast.create_node(core_ast::node_type::BLOCK);

		// a
		auto& value_node = ext_ast.get_node(children[1]);
		auto rhs = lower(value_node, ext_ast, new_ast, context);
		link_child_parent(rhs.id, block, new_ast);

		// b
		auto& id_node = ext_ast.get_node(children[0]);
		assert(id_node.kind == ext_ast::node_type::IDENTIFIER);
		auto reg_index = ext_ast.get_data<ext_ast::identifier>(id_node.data_index).index_in_function;

		// c
		auto move = new_ast.create_node(core_ast::node_type::MOVE);
		auto& mv_data = new_ast.get_data<core_ast::move_data>(*new_ast.get_node(move).data_index);
		mv_data.from_t = core_ast::move_data::location_type::STACK;
		mv_data.to_t = core_ast::move_data::location_type::REG_DEREF;
		mv_data.from = -static_cast<int64_t>(rhs.allocated_stack_space);
		mv_data.to = reg_index;
		link_child_parent(move, block, new_ast);

		// d
		auto dealloc = new_ast.create_node(core_ast::node_type::SDEALLOC);
		link_child_parent(dealloc, block, new_ast);
		// #todo set size

		return {0, block};
>>>>>>> 063bd65d
	}

	lowering_result lower_tuple(node& n, ast& ast, core_ast::ast& new_ast, lowering_context& context)
	{
		assert(n.kind == node_type::TUPLE);
		auto& children = ast.children_of(n);
		auto tuple = new_ast.create_node(core_ast::node_type::TUPLE);

		size_t stack_size = 0;
		for (auto child : children)
		{
<<<<<<< HEAD
			auto new_child = lower(ast.get_node(child), ast, new_ast);
			new_ast.link_child_parent(new_child, tuple);
=======
			auto res = lower(ast.get_node(child), ast, new_ast, context);
			link_child_parent(res.id, tuple, new_ast);
			stack_size = res.allocated_stack_space;
>>>>>>> 063bd65d
		}

		return { tuple, stack_size };
	}

	lowering_result lower_block(node& n, ast& ast, core_ast::ast& new_ast, lowering_context& context)
	{
		assert(n.kind == node_type::BLOCK);
		auto block = new_ast.create_node(core_ast::node_type::BLOCK);
		auto& children = ast.children_of(n);

		lowering_context nested_context = context;

		for (auto child : children)
		{
<<<<<<< HEAD
			auto new_child = lower(ast.get_node(child), ast, new_ast);
			new_ast.link_child_parent(new_child, block);
=======
			auto res = lower(ast.get_node(child), ast, new_ast, nested_context);
			link_child_parent(res.id, block, new_ast);

			auto dealloc = new_ast.create_node(core_ast::node_type::SDEALLOC);
			link_child_parent(dealloc, block, new_ast);
			// #todo dealloc size
>>>>>>> 063bd65d
		}

		return { 0, block };
	}

	lowering_result lower_block_result(node& n, ast& ast, core_ast::ast& new_ast, lowering_context& context)
	{
		assert(n.kind == node_type::BLOCK_RESULT);
		auto& children = ast.children_of(n);
		assert(children.size() == 1);
		auto& child = ast.get_node(children[0]);
		return lower(child, ast, new_ast, context);
	}

	lowering_result lower_function(node& n, ast& ast, core_ast::ast& new_ast, lowering_context& context)
	{
		assert(n.kind == node_type::FUNCTION);
		auto& children = ast.children_of(n);
		assert(children.size() == 2);
		auto function_id = new_ast.create_node(core_ast::node_type::FUNCTION);

		// Parameters
		auto& param_node = ast.get_node(children[0]);
		if (param_node.kind == node_type::IDENTIFIER)
		{
<<<<<<< HEAD
			auto param_id = lower(param_node, ast, new_ast);
			new_ast.link_child_parent(param_id, function_id);

			new_ast.get_node(param_id).size = (*ast
				.get_type_scope(param_node.type_scope_id)
				.resolve_variable(ast.get_data<identifier>(param_node.data_index), ast.type_scope_cb()))
				.type.calculate_size();
		}
		else if (param_node.kind == node_type::IDENTIFIER_TUPLE)
		{
			auto param_id = new_ast.create_node(core_ast::node_type::IDENTIFIER_TUPLE);
			new_ast.link_child_parent(param_id, function_id);

			auto& param_children = ast.children_of(param_node);
			for (auto child : param_children)
			{
				auto& child_node = ast.get_node(child);
				auto& param_child_children = ast.children_of(child_node);
				assert(child_node.kind == node_type::RECORD_ELEMENT);
				auto& child_id_node = ast.get_node(param_child_children[1]);
				assert(child_id_node.kind == node_type::IDENTIFIER);

				auto child_id = lower(child_node, ast, new_ast);
				new_ast.link_child_parent(child_id, param_id);

				new_ast.get_node(child_id).size = (*ast
					.get_type_scope(child_id_node.type_scope_id)
					.resolve_variable(ast.get_data<identifier>(child_id_node.data_index), ast.type_scope_cb()))
					.type.calculate_size();
			}
=======
			ast.get_data<ext_ast::identifier>(param_node.data_index).index_in_function = context.alloc_register();
			// #todo put stack offset in register
		}
		else if (param_node.kind == node_type::IDENTIFIER_TUPLE)
		{
			assert(!"nyi");
			// #todo generate set each identifier of the tuple to value of the rhs
>>>>>>> 063bd65d
		}
		else throw std::runtime_error("Error: parameter node type incorrect");

		// Body
		auto& body_node = ast.get_node(children[1]);
<<<<<<< HEAD
		auto new_body = lower(body_node, ast, new_ast);
		new_ast.link_child_parent(new_body, function_id);
=======
		auto new_body = lower(body_node, ast, new_ast, context);
		link_child_parent(new_body.id, function_id, new_ast);
>>>>>>> 063bd65d

		// #todo functions should be root-scope only
		return { 0, function_id };
	}

	lowering_result lower_while_loop(node& n, ast& ast, core_ast::ast& new_ast, lowering_context& context)
	{
		assert(n.kind == node_type::WHILE_LOOP);
		auto& children = ast.children_of(n);
		assert(children.size() == 2);
		auto new_while = new_ast.create_node(core_ast::node_type::WHILE_LOOP);
<<<<<<< HEAD

		auto test_id = lower(ast.get_node(children[0]), ast, new_ast);
		new_ast.link_child_parent(test_id, new_while);

		auto body_id = lower(ast.get_node(children[1]), ast, new_ast);
		new_ast.link_child_parent(body_id, new_while);

		return new_while;
=======
		
		auto test = lower(ast.get_node(children[0]), ast, new_ast, context);
		link_child_parent(test.id, new_while, new_ast);

		auto body = lower(ast.get_node(children[1]), ast, new_ast, context);
		link_child_parent(body.id, new_while, new_ast);

		return { 0, new_while };
>>>>>>> 063bd65d
	}

	lowering_result lower_if_statement(node& n, ast& ast, core_ast::ast& new_ast, lowering_context& context)
	{
		assert(n.kind == node_type::IF_STATEMENT);
		auto& children = ast.children_of(n);
		assert(children.size() >= 2);
		auto branch = new_ast.create_node(core_ast::node_type::BRANCH);

		bool contains_else = children.size() % 2 == 1;
		size_t size_excluding_else = children.size() - (children.size() % 2);
		for (int i = 0; i < size_excluding_else; i += 2)
		{
<<<<<<< HEAD
			auto test_id = lower(ast.get_node(children[i]), ast, new_ast);
			new_ast.link_child_parent(test_id, branch);

			auto body_id = lower(ast.get_node(children[i + 1]), ast, new_ast);
			new_ast.link_child_parent(body_id, branch);
=======
			auto test_id = lower(ast.get_node(children[i]), ast, new_ast, context);
			link_child_parent(test_id.id, branch, new_ast);

			auto body_id = lower(ast.get_node(children[i + 1]), ast, new_ast, context);
			link_child_parent(body_id.id, branch, new_ast);
>>>>>>> 063bd65d
		}

		if (contains_else)
		{
			// Create artificial 'test' node which is simply true
			auto tautology = new_ast.create_node(core_ast::node_type::BOOLEAN);
			auto& tautology_node = new_ast.get_node(tautology);
			assert(tautology_node.data_index);
			new_ast.get_data<boolean>(*tautology_node.data_index).value = true;
<<<<<<< HEAD
			new_ast.link_child_parent(tautology, branch);

			auto body_id = lower(ast.get_node(children.back()), ast, new_ast);
			new_ast.link_child_parent(body_id, branch);
=======
			link_child_parent(tautology_node.id, branch, new_ast);

			auto body_id = lower(ast.get_node(children.back()), ast, new_ast, context);
			link_child_parent(body_id.id, branch, new_ast);
>>>>>>> 063bd65d
		}

		return { 0, branch };
	}

	lowering_result lower_match(node& n, ast& ast, core_ast::ast& new_ast, lowering_context& context)
	{
		assert(n.kind == node_type::MATCH);
		auto& children = ast.children_of(n);
		auto branch = new_ast.create_node(core_ast::node_type::BRANCH);

		for (auto i = 1; i < children.size(); i++)
		{
			auto& child_node = ast.get_node(children[i]);
			assert(child_node.kind == node_type::MATCH_BRANCH);
			assert(children.size() == 2);

			auto& child_children = ast.children_of(child_node);
<<<<<<< HEAD
			auto test = lower(ast.get_node(child_children[0]), ast, new_ast);
			new_ast.link_child_parent(test, branch);

			auto body = lower(ast.get_node(child_children[1]), ast, new_ast);
			new_ast.link_child_parent(body, branch);
=======
			auto test = lower(ast.get_node(child_children[0]), ast, new_ast, context);
			link_child_parent(test.id, branch, new_ast);

			auto body = lower(ast.get_node(child_children[1]), ast, new_ast, context);
			link_child_parent(body.id, branch, new_ast);
>>>>>>> 063bd65d
		}

		return { 0, branch };
	}

	lowering_result lower_id(node& n, ast& ast, core_ast::ast& new_ast, lowering_context& context)
	{
		assert(n.kind == node_type::IDENTIFIER);
		assert(!has_children(n, ast));
		auto& data = ast.get_data<identifier>(n.data_index);

<<<<<<< HEAD
		auto modules = std::vector<std::string>(
			data.segments.begin(),
			data.segments.end() - 1 - data.offsets.size()
			);
		std::string name = *(data.segments.end() - 1 - data.offsets.size());
		// If the scope distance is not defined then this id is the lhs of a declaration
		auto scope_distance = data.scope_distance ? *data.scope_distance : 0;

		auto id = new_ast.create_node(core_ast::node_type::IDENTIFIER);
		auto& id_node = new_ast.get_node(id);
		new_ast.get_data<core_ast::identifier>(*id_node.data_index) = core_ast::identifier(modules, name, scope_distance, data.offsets);
		id_node.size = (*ast
			.get_type_scope(n.type_scope_id)
			.resolve_variable(ast.get_data<identifier>(n.data_index), ast.type_scope_cb()))
			.type.calculate_size();
		return id;
=======
		auto block = new_ast.create_node(core_ast::node_type::BLOCK);
		auto alloc = new_ast.create_node(core_ast::node_type::SALLOC);
		link_child_parent(alloc, block, new_ast);
		// #todo alloc size of variable
		auto read = new_ast.create_node(core_ast::node_type::MOVE);
		link_child_parent(read, block, new_ast);
		// #todo move from stack to top of stack
		return { /* #todo sizeof var */ 0, block };
>>>>>>> 063bd65d
	}

	lowering_result lower_string(node& n, ast& ast, core_ast::ast& new_ast, lowering_context& context)
	{
		assert(n.kind == node_type::STRING);
		assert(!has_children(n, ast));
		auto& str_data = ast.get_data<string>(n.data_index);

		// #todo do something?
		auto str = new_ast.create_node(core_ast::node_type::STRING);
		auto& str_node = new_ast.get_node(str);
		new_ast.get_data<string>(*str_node.data_index) = str_data;

		return { /* #todo sizeof str*/ 0, str };
	}

	lowering_result lower_boolean(node& n, ast& ast, core_ast::ast& new_ast, lowering_context& context)
	{
		assert(n.kind == node_type::BOOLEAN);
		assert(!has_children(n, ast));
		auto& bool_data = ast.get_data<boolean>(n.data_index);

		auto bool_id = new_ast.create_node(core_ast::node_type::BOOLEAN);
		auto& bool_node = new_ast.get_node(bool_id);
		new_ast.get_data<boolean>(*bool_node.data_index) = bool_data;

		return { 1, bool_id };
	}

	lowering_result lower_number(node& n, ast& ast, core_ast::ast& new_ast, lowering_context& context)
	{
		assert(n.kind == node_type::NUMBER);
		assert(!has_children(n, ast));
		auto& num_data = ast.get_data<number>(n.data_index);

		auto num_id = new_ast.create_node(core_ast::node_type::NUMBER);
		auto& num_node = new_ast.get_node(num_id);
		new_ast.get_data<number>(*num_node.data_index) = num_data;

		if (num_data.type == number_type::I32 || num_data.type == number_type::UI32)
			return { 4, num_id };
		else if (num_data.type == number_type::I64 || num_data.type == number_type::UI64)
			return { 8, num_id };
	}

	lowering_result lower_function_call(node& n, ast& ast, core_ast::ast& new_ast, lowering_context& context)
	{
		assert(n.kind == node_type::FUNCTION_CALL);
		auto& children = ast.children_of(n);
		assert(children.size() == 2);

		auto fun_id = new_ast.create_node(core_ast::node_type::FUNCTION_CALL);

<<<<<<< HEAD
		auto id_id = lower(ast.get_node(children[0]), ast, new_ast);
		new_ast.link_child_parent(id_id, fun_id);

		auto param_id = lower(ast.get_node(children[1]), ast, new_ast);
		new_ast.link_child_parent(param_id, fun_id);

		new_ast.get_node(fun_id).size = (*ast
			.get_type_scope(ast.get_node(children[0]).type_scope_id)
			.resolve_variable(ast.get_data<identifier>(ast.get_node(children[0]).data_index), ast.type_scope_cb()))
			.type.calculate_size();
=======
		auto id = lower(ast.get_node(children[0]), ast, new_ast, context);
		auto& id_node = new_ast.get_node(id.id);
		link_child_parent(id.id, fun_id, new_ast);

		auto param = lower(ast.get_node(children[1]), ast, new_ast, context);
		auto& param_node = new_ast.get_node(param.id);
		link_child_parent(param.id, fun_id, new_ast);
>>>>>>> 063bd65d

		return {  fun_id };
	}

	lowering_result lower_module_declaration(node& n, ast& ast, core_ast::ast& new_ast, lowering_context& context)
	{
		assert(n.kind == node_type::MODULE_DECLARATION);
		assert(ast.children_of(n).size() == 1);
		return { 0, new_ast.create_node(core_ast::node_type::NOP) };
	}

	lowering_result lower_import_declaration(node& n, ast& ast, core_ast::ast& new_ast, lowering_context& context)
	{
		assert(n.kind == node_type::IMPORT_DECLARATION);
		return { 0, new_ast.create_node(core_ast::node_type::NOP) };
	}

	lowering_result lower_export_stmt(node& n, ast& ast, core_ast::ast& new_ast, lowering_context& context)
	{
		assert(n.kind == node_type::EXPORT_STMT);
		return { 0,new_ast.create_node(core_ast::node_type::NOP) };
	}

	lowering_result lower_declaration(node& n, ast& ast, core_ast::ast& new_ast, lowering_context& context)
	{
		assert(n.kind == node_type::DECLARATION);
		auto& children = ast.children_of(n);
		assert(children.size() == 3);

		auto dec = new_ast.create_node(core_ast::node_type::MOVE);

		auto& lhs_node = ast.get_node(children[0]);
		core_ast::node_id lhs;
		if (lhs_node.kind == node_type::IDENTIFIER)
		{
<<<<<<< HEAD
			lhs = lower(lhs_node, ast, new_ast);
			new_ast.link_child_parent(lhs, dec);

			new_ast.get_node(lhs).size = (*ast
				.get_type_scope(lhs_node.type_scope_id)
				.resolve_variable(ast.get_data<identifier>(lhs_node.data_index), ast.type_scope_cb()))
				.type.calculate_size();
		}
		else if (lhs_node.kind == node_type::IDENTIFIER_TUPLE)
		{
			lhs = new_ast.create_node(core_ast::node_type::IDENTIFIER_TUPLE);

			auto& children = ast.children_of(lhs_node);
			for (auto child : children)
			{
				auto new_child = lower(ast.get_node(child), ast, new_ast);
				new_ast.link_child_parent(new_child, lhs);
			}

			new_ast.link_child_parent(lhs, dec);
		}

		auto rhs = lower(ast.get_node(children[2]), ast, new_ast);
		new_ast.get_node(rhs).size = new_ast.get_node(lhs).size;
		new_ast.link_child_parent(rhs, dec);
=======
			ast.get_data<ext_ast::identifier>(lhs_node.data_index).index_in_function = context.alloc_register();
			// #todo put stack offset in register
		}
		else if (lhs_node.kind == node_type::IDENTIFIER_TUPLE)
		{
			assert(!"identifier tuple lowering nyi");
		}

		auto rhs = lower(ast.get_node(children[2]), ast, new_ast, context);
		link_child_parent(rhs.id, dec, new_ast);
>>>>>>> 063bd65d

		return { 0, dec };
	}

	lowering_result lower_record(node& n, ast& ast, core_ast::ast& new_ast, lowering_context& context)
	{
		assert(n.kind == node_type::RECORD);
		return { 0, new_ast.create_node(core_ast::node_type::NOP) };
	}

	lowering_result lower_type_definition(node& n, ast& ast, core_ast::ast& new_ast, lowering_context& context)
	{
		assert(n.kind == node_type::TYPE_DEFINITION);
		auto& children = ast.children_of(n);
		assert(children.size() == 2);

<<<<<<< HEAD
		auto set = new_ast.create_node(core_ast::node_type::SET);

		auto lhs = lower(ast.get_node(children[0]), ast, new_ast);
		auto& lhs_node = new_ast.get_node(lhs);
		assert(lhs_node.kind == core_ast::node_type::IDENTIFIER);
		new_ast.link_child_parent(lhs, set);

		auto fn_rhs = new_ast.create_node(core_ast::node_type::FUNCTION);
		new_ast.link_child_parent(fn_rhs, set);

		{
			auto param = new_ast.create_node(core_ast::node_type::IDENTIFIER);
			auto& param_node = new_ast.get_node(param);
			auto& param_data = new_ast.get_data<core_ast::identifier>(*param_node.data_index);
			param_data.variable_name = "_arg0";
			param_node.parent_id = fn_rhs;

			// Push twice, for parameter and body
			new_ast.get_node(fn_rhs).children.push_back(param);
			new_ast.get_node(fn_rhs).children.push_back(param);
		}
=======
		auto fn = new_ast.create_node(core_ast::node_type::FUNCTION);
		// #todo set function properties

		auto ret = new_ast.create_node(core_ast::node_type::RET);
		link_child_parent(ret, fn, new_ast);
>>>>>>> 063bd65d

		return { 0, fn };
	}

	lowering_result lower_type_atom(node& n, ast& ast, core_ast::ast& new_ast, lowering_context& context)
	{
		assert(n.kind == node_type::TYPE_ATOM);
		return { 0, new_ast.create_node(core_ast::node_type::NOP) };
	}

	lowering_result lower_reference(node& n, ast& ast, core_ast::ast& new_ast, lowering_context& context)
	{
		assert(n.kind == node_type::REFERENCE);
		auto& children = ast.children_of(n);
		assert(children.size() == 1);
<<<<<<< HEAD
		auto ref = new_ast.create_node(core_ast::node_type::REFERENCE);
		auto child = lower(ast.get_node(children[0]), ast, new_ast);
		new_ast.link_child_parent(child, ref);
		return ref;
=======
		assert(!"nyi");
		return { 0, 0 };
>>>>>>> 063bd65d
	}

	lowering_result lower_array_value(node& n, ast& ast, core_ast::ast& new_ast, lowering_context& context)
	{
		assert(n.kind == node_type::ARRAY_VALUE);
		assert(n.data_index == no_data);

		auto arr = new_ast.create_node(core_ast::node_type::TUPLE);
		auto& children = ast.children_of(n);
		size_t size_sum = 0;
		for (auto child : children)
		{
			auto new_child = lower(ast.get_node(child), ast, new_ast, context);
			link_child_parent(new_child.id, arr, new_ast);
			size_sum += new_child.allocated_stack_space;
		}

		return { size_sum, arr };
	}

	lowering_result lower_binary_op(node& n, ast& ast, core_ast::ast& new_ast, lowering_context& context)
	{
		assert(ext_ast::is_binary_op(n.kind));
		auto& children = ast.children_of(n);
		assert(children.size() == 2);
		assert(n.data_index != no_data);

<<<<<<< HEAD
		auto lhs_node = lower(ast.get_node(children[0]), ast, new_ast);
		auto rhs_node = lower(ast.get_node(children[1]), ast, new_ast);

		core_ast::node_type new_node_type;
		switch (n.kind)
		{
		case node_type::ADDITION:       new_node_type = core_ast::node_type::ADD; break;
		case node_type::SUBTRACTION:    new_node_type = core_ast::node_type::SUB; break;
		case node_type::MULTIPLICATION: new_node_type = core_ast::node_type::MUL; break;
		case node_type::DIVISION:       new_node_type = core_ast::node_type::DIV; break;
		case node_type::MODULO:         new_node_type = core_ast::node_type::MOD; break;
		case node_type::EQUALITY:       new_node_type = core_ast::node_type::EQ;  break;
		case node_type::GREATER_OR_EQ:  new_node_type = core_ast::node_type::GEQ; break;
		case node_type::GREATER_THAN:   new_node_type = core_ast::node_type::GT;  break;
		case node_type::LESS_OR_EQ:     new_node_type = core_ast::node_type::LEQ; break;
		case node_type::LESS_THAN:      new_node_type = core_ast::node_type::LT;  break;
		case node_type::AND:            new_node_type = core_ast::node_type::AND; break;
		case node_type::OR:             new_node_type = core_ast::node_type::OR;  break;
		default: throw lower_error{ "Unknown binary op" };
		}

		auto new_node = new_ast.create_node(new_node_type);
		new_ast.link_child_parent(lhs_node, new_node);
		new_ast.link_child_parent(rhs_node, new_node);

		return new_node;
=======
		assert(!"nyi");

		return { 0, 0 };
>>>>>>> 063bd65d
	}

	lowering_result lower(node& n, ast& ast, core_ast::ast& new_ast, lowering_context& context)
	{
		switch (n.kind)
		{
		case node_type::ASSIGNMENT:         return lower_assignment(n, ast, new_ast, context);           break;
		case node_type::TUPLE:              return lower_tuple(n, ast, new_ast, context);                break;
		case node_type::BLOCK:              return lower_block(n, ast, new_ast, context);                break;
		case node_type::BLOCK_RESULT:       return lower_block_result(n, ast, new_ast, context);         break;
		case node_type::FUNCTION:           return lower_function(n, ast, new_ast, context);             break;
		case node_type::WHILE_LOOP:         return lower_while_loop(n, ast, new_ast, context);           break;
		case node_type::IF_STATEMENT:       return lower_if_statement(n, ast, new_ast, context);         break;
		case node_type::MATCH:              return lower_match(n, ast, new_ast, context);                break;
		case node_type::IDENTIFIER:         return lower_id(n, ast, new_ast, context);                   break;
		case node_type::STRING:             return lower_string(n, ast, new_ast, context);               break;
		case node_type::BOOLEAN:            return lower_boolean(n, ast, new_ast, context);              break;
		case node_type::NUMBER:             return lower_number(n, ast, new_ast, context);               break;
		case node_type::FUNCTION_CALL:      return lower_function_call(n, ast, new_ast, context);        break;
		case node_type::MODULE_DECLARATION: return lower_module_declaration(n, ast, new_ast, context);   break;
		case node_type::IMPORT_DECLARATION: return lower_import_declaration(n, ast, new_ast, context);   break;
		case node_type::EXPORT_STMT:        return lower_export_stmt(n, ast, new_ast, context);          break;
		case node_type::DECLARATION:        return lower_declaration(n, ast, new_ast, context);          break;
		case node_type::RECORD:             return lower_record(n, ast, new_ast, context);               break;
		case node_type::TYPE_DEFINITION:    return lower_type_definition(n, ast, new_ast, context);      break;
		case node_type::TYPE_ATOM:          return lower_type_atom(n, ast, new_ast, context);            break;
		case node_type::REFERENCE:          return lower_reference(n, ast, new_ast, context);            break;
		case node_type::ARRAY_VALUE:        return lower_array_value(n, ast, new_ast, context);          break;
		default:
			if (ext_ast::is_binary_op(n.kind)) return lower_binary_op(n, ast, new_ast, context);

			assert(!"Node type not lowerable");
			throw std::runtime_error("Fatal Error - Node type not lowerable");
		}
	}


	core_ast::ast lower(ast& ast)
	{
		auto& root = ast.get_node(ast.root_id());
		assert(root.kind == node_type::BLOCK);
		auto& children = ast.children_of(root);

		lowering_context context;
		core_ast::ast new_ast(core_ast::node_type::BLOCK);
		auto block = new_ast.root_id();

		for (auto child : children)
		{
<<<<<<< HEAD
			auto new_child = lower(ast.get_node(child), ast, new_ast);
			new_ast.link_child_parent(new_child, block);
=======
			auto new_child = lower(ast.get_node(child), ast, new_ast, context);
			link_child_parent(new_child.id, block, new_ast);
>>>>>>> 063bd65d
		}

		return new_ast;
	}
}<|MERGE_RESOLUTION|>--- conflicted
+++ resolved
@@ -17,8 +17,11 @@
 	{
 		using register_index = uint32_t;
 		register_index next_register = 1;
+		using label_index = uint32_t;
+		label_index next_label = 1;
 
 		register_index alloc_register() { return next_register++; }
+		label_index new_label() { return next_label++; }
 	};
 
 	static bool has_children(node& n, ast& ast)
@@ -39,23 +42,6 @@
 		auto& children = ext_ast.children_of(n);
 		assert(children.size() == 2);
 
-<<<<<<< HEAD
-		auto set = new_ast.create_node(core_ast::node_type::SET);
-
-		auto& id_node = ext_ast.get_node(children[0]);
-		auto lhs = lower(id_node, ext_ast, new_ast);
-		new_ast.get_node(lhs).size = (*ext_ast
-			.get_type_scope(id_node.type_scope_id)
-			.resolve_type(ext_ast.get_data<identifier>(id_node.data_index), ext_ast.type_scope_cb()))
-			.type.calculate_size();
-		new_ast.link_child_parent(lhs, set);
-
-		auto& value_node = ext_ast.get_node(children[1]);
-		auto rhs = lower(value_node, ext_ast, new_ast);
-		new_ast.link_child_parent(rhs, set);
-
-		return set;
-=======
 		// a eval rhs -> result on stack
 		// b get location of var
 		// c move result on stack to var location
@@ -85,10 +71,13 @@
 		// d
 		auto dealloc = new_ast.create_node(core_ast::node_type::SDEALLOC);
 		link_child_parent(dealloc, block, new_ast);
+		auto size = (*ext_ast
+			.get_type_scope(id_node.type_scope_id)
+			.resolve_type(ext_ast.get_data<identifier>(id_node.data_index), ext_ast.type_scope_cb()))
+			.type.calculate_size();
 		// #todo set size
 
-		return {0, block};
->>>>>>> 063bd65d
+		return { 0, block };
 	}
 
 	lowering_result lower_tuple(node& n, ast& ast, core_ast::ast& new_ast, lowering_context& context)
@@ -100,17 +89,12 @@
 		size_t stack_size = 0;
 		for (auto child : children)
 		{
-<<<<<<< HEAD
-			auto new_child = lower(ast.get_node(child), ast, new_ast);
-			new_ast.link_child_parent(new_child, tuple);
-=======
 			auto res = lower(ast.get_node(child), ast, new_ast, context);
 			link_child_parent(res.id, tuple, new_ast);
 			stack_size = res.allocated_stack_space;
->>>>>>> 063bd65d
-		}
-
-		return { tuple, stack_size };
+		}
+
+		return { stack_size, tuple };
 	}
 
 	lowering_result lower_block(node& n, ast& ast, core_ast::ast& new_ast, lowering_context& context)
@@ -121,22 +105,26 @@
 
 		lowering_context nested_context = context;
 
-		for (auto child : children)
-		{
-<<<<<<< HEAD
-			auto new_child = lower(ast.get_node(child), ast, new_ast);
-			new_ast.link_child_parent(new_child, block);
-=======
-			auto res = lower(ast.get_node(child), ast, new_ast, nested_context);
+		size_t res_size = 0;
+		for (auto it = children.begin(); it != children.end(); it++)
+		{
+			auto& n = ast.get_node(*it);
+			auto res = lower(n, ast, new_ast, nested_context);
 			link_child_parent(res.id, block, new_ast);
 
-			auto dealloc = new_ast.create_node(core_ast::node_type::SDEALLOC);
-			link_child_parent(dealloc, block, new_ast);
-			// #todo dealloc size
->>>>>>> 063bd65d
-		}
-
-		return { 0, block };
+			if (n.kind != node_type::BLOCK_RESULT)
+			{
+				auto dealloc = new_ast.create_node(core_ast::node_type::SDEALLOC);
+				link_child_parent(dealloc, block, new_ast);
+				new_ast.get_data<core_ast::size>(*new_ast.get_node(dealloc).data_index).val = res.allocated_stack_space;
+			}
+			else
+			{
+				res_size = res.allocated_stack_space;
+			}
+		}
+
+		return { res_size, block };
 	}
 
 	lowering_result lower_block_result(node& n, ast& ast, core_ast::ast& new_ast, lowering_context& context)
@@ -159,58 +147,24 @@
 		auto& param_node = ast.get_node(children[0]);
 		if (param_node.kind == node_type::IDENTIFIER)
 		{
-<<<<<<< HEAD
-			auto param_id = lower(param_node, ast, new_ast);
-			new_ast.link_child_parent(param_id, function_id);
-
-			new_ast.get_node(param_id).size = (*ast
+			ast.get_data<ext_ast::identifier>(param_node.data_index).index_in_function = context.alloc_register();
+			auto size = (*ast
 				.get_type_scope(param_node.type_scope_id)
 				.resolve_variable(ast.get_data<identifier>(param_node.data_index), ast.type_scope_cb()))
 				.type.calculate_size();
-		}
-		else if (param_node.kind == node_type::IDENTIFIER_TUPLE)
-		{
-			auto param_id = new_ast.create_node(core_ast::node_type::IDENTIFIER_TUPLE);
-			new_ast.link_child_parent(param_id, function_id);
-
-			auto& param_children = ast.children_of(param_node);
-			for (auto child : param_children)
-			{
-				auto& child_node = ast.get_node(child);
-				auto& param_child_children = ast.children_of(child_node);
-				assert(child_node.kind == node_type::RECORD_ELEMENT);
-				auto& child_id_node = ast.get_node(param_child_children[1]);
-				assert(child_id_node.kind == node_type::IDENTIFIER);
-
-				auto child_id = lower(child_node, ast, new_ast);
-				new_ast.link_child_parent(child_id, param_id);
-
-				new_ast.get_node(child_id).size = (*ast
-					.get_type_scope(child_id_node.type_scope_id)
-					.resolve_variable(ast.get_data<identifier>(child_id_node.data_index), ast.type_scope_cb()))
-					.type.calculate_size();
-			}
-=======
-			ast.get_data<ext_ast::identifier>(param_node.data_index).index_in_function = context.alloc_register();
 			// #todo put stack offset in register
 		}
 		else if (param_node.kind == node_type::IDENTIFIER_TUPLE)
 		{
 			assert(!"nyi");
 			// #todo generate set each identifier of the tuple to value of the rhs
->>>>>>> 063bd65d
-		}
-		else throw std::runtime_error("Error: parameter node type incorrect");
+		}
+		else throw std::runtime_error("Error: parameter node type invalid");
 
 		// Body
 		auto& body_node = ast.get_node(children[1]);
-<<<<<<< HEAD
-		auto new_body = lower(body_node, ast, new_ast);
-		new_ast.link_child_parent(new_body, function_id);
-=======
 		auto new_body = lower(body_node, ast, new_ast, context);
 		link_child_parent(new_body.id, function_id, new_ast);
->>>>>>> 063bd65d
 
 		// #todo functions should be root-scope only
 		return { 0, function_id };
@@ -221,26 +175,8 @@
 		assert(n.kind == node_type::WHILE_LOOP);
 		auto& children = ast.children_of(n);
 		assert(children.size() == 2);
-		auto new_while = new_ast.create_node(core_ast::node_type::WHILE_LOOP);
-<<<<<<< HEAD
-
-		auto test_id = lower(ast.get_node(children[0]), ast, new_ast);
-		new_ast.link_child_parent(test_id, new_while);
-
-		auto body_id = lower(ast.get_node(children[1]), ast, new_ast);
-		new_ast.link_child_parent(body_id, new_while);
-
-		return new_while;
-=======
-		
-		auto test = lower(ast.get_node(children[0]), ast, new_ast, context);
-		link_child_parent(test.id, new_while, new_ast);
-
-		auto body = lower(ast.get_node(children[1]), ast, new_ast, context);
-		link_child_parent(body.id, new_while, new_ast);
-
-		return { 0, new_while };
->>>>>>> 063bd65d
+		assert(!"nyi while");
+		return { 0, 0 };
 	}
 
 	lowering_result lower_if_statement(node& n, ast& ast, core_ast::ast& new_ast, lowering_context& context)
@@ -248,79 +184,54 @@
 		assert(n.kind == node_type::IF_STATEMENT);
 		auto& children = ast.children_of(n);
 		assert(children.size() >= 2);
-		auto branch = new_ast.create_node(core_ast::node_type::BRANCH);
-
-		bool contains_else = children.size() % 2 == 1;
-		size_t size_excluding_else = children.size() - (children.size() % 2);
-		for (int i = 0; i < size_excluding_else; i += 2)
-		{
-<<<<<<< HEAD
-			auto test_id = lower(ast.get_node(children[i]), ast, new_ast);
-			new_ast.link_child_parent(test_id, branch);
-
-			auto body_id = lower(ast.get_node(children[i + 1]), ast, new_ast);
-			new_ast.link_child_parent(body_id, branch);
-=======
-			auto test_id = lower(ast.get_node(children[i]), ast, new_ast, context);
-			link_child_parent(test_id.id, branch, new_ast);
-
-			auto body_id = lower(ast.get_node(children[i + 1]), ast, new_ast, context);
-			link_child_parent(body_id.id, branch, new_ast);
->>>>>>> 063bd65d
-		}
-
-		if (contains_else)
-		{
-			// Create artificial 'test' node which is simply true
-			auto tautology = new_ast.create_node(core_ast::node_type::BOOLEAN);
-			auto& tautology_node = new_ast.get_node(tautology);
-			assert(tautology_node.data_index);
-			new_ast.get_data<boolean>(*tautology_node.data_index).value = true;
-<<<<<<< HEAD
-			new_ast.link_child_parent(tautology, branch);
-
-			auto body_id = lower(ast.get_node(children.back()), ast, new_ast);
-			new_ast.link_child_parent(body_id, branch);
-=======
-			link_child_parent(tautology_node.id, branch, new_ast);
-
-			auto body_id = lower(ast.get_node(children.back()), ast, new_ast, context);
-			link_child_parent(body_id.id, branch, new_ast);
->>>>>>> 063bd65d
-		}
-
-		return { 0, branch };
+
+		auto block = new_ast.create_node(core_ast::node_type::BLOCK);
+
+		bool has_else = children.size() % 2 == 1;
+
+		auto after_lbl = context.new_label();
+
+		size_t size = 0;
+		for (int i = 0; i < children.size(); i += 2)
+		{
+			auto lbl = context.new_label();
+			auto test_res = lower(ast.get_node(children[i]), ast, new_ast, context);
+			link_child_parent(test_res.id, block, new_ast);
+
+			auto jump = new_ast.create_node(core_ast::node_type::JNZ, block);
+			new_ast.get_data<core_ast::label>(*new_ast.get_node(jump).data_index).id = lbl;
+
+			auto body_res = lower(ast.get_node(children[i]), ast, new_ast, context);
+			if (i == 0) size = body_res.allocated_stack_space;
+			else assert(body_res.allocated_stack_space == size);
+
+			auto jump_end = new_ast.create_node(core_ast::node_type::JMP, block);
+			new_ast.get_data<core_ast::label>(*new_ast.get_node(jump_end).data_index).id = after_lbl;
+
+			auto label = new_ast.create_node(core_ast::node_type::LABEL, block);
+			new_ast.get_data<core_ast::label>(*new_ast.get_node(label).data_index).id = lbl;
+		}
+
+		if (has_else)
+		{
+			auto body_res = lower(ast.get_node(children.back()), ast, new_ast, context);
+			assert(body_res.allocated_stack_space == size);
+		}
+
+		auto after_label = new_ast.create_node(core_ast::node_type::LABEL, block);
+		new_ast.get_data<core_ast::label>(*new_ast.get_node(after_label).data_index).id = after_lbl;
+
+		return { size, block };
 	}
 
 	lowering_result lower_match(node& n, ast& ast, core_ast::ast& new_ast, lowering_context& context)
 	{
 		assert(n.kind == node_type::MATCH);
 		auto& children = ast.children_of(n);
-		auto branch = new_ast.create_node(core_ast::node_type::BRANCH);
-
-		for (auto i = 1; i < children.size(); i++)
-		{
-			auto& child_node = ast.get_node(children[i]);
-			assert(child_node.kind == node_type::MATCH_BRANCH);
-			assert(children.size() == 2);
-
-			auto& child_children = ast.children_of(child_node);
-<<<<<<< HEAD
-			auto test = lower(ast.get_node(child_children[0]), ast, new_ast);
-			new_ast.link_child_parent(test, branch);
-
-			auto body = lower(ast.get_node(child_children[1]), ast, new_ast);
-			new_ast.link_child_parent(body, branch);
-=======
-			auto test = lower(ast.get_node(child_children[0]), ast, new_ast, context);
-			link_child_parent(test.id, branch, new_ast);
-
-			auto body = lower(ast.get_node(child_children[1]), ast, new_ast, context);
-			link_child_parent(body.id, branch, new_ast);
->>>>>>> 063bd65d
-		}
-
-		return { 0, branch };
+
+		assert(!"nyi match");
+
+		return { 0, 0 };
 	}
 
 	lowering_result lower_id(node& n, ast& ast, core_ast::ast& new_ast, lowering_context& context)
@@ -329,24 +240,6 @@
 		assert(!has_children(n, ast));
 		auto& data = ast.get_data<identifier>(n.data_index);
 
-<<<<<<< HEAD
-		auto modules = std::vector<std::string>(
-			data.segments.begin(),
-			data.segments.end() - 1 - data.offsets.size()
-			);
-		std::string name = *(data.segments.end() - 1 - data.offsets.size());
-		// If the scope distance is not defined then this id is the lhs of a declaration
-		auto scope_distance = data.scope_distance ? *data.scope_distance : 0;
-
-		auto id = new_ast.create_node(core_ast::node_type::IDENTIFIER);
-		auto& id_node = new_ast.get_node(id);
-		new_ast.get_data<core_ast::identifier>(*id_node.data_index) = core_ast::identifier(modules, name, scope_distance, data.offsets);
-		id_node.size = (*ast
-			.get_type_scope(n.type_scope_id)
-			.resolve_variable(ast.get_data<identifier>(n.data_index), ast.type_scope_cb()))
-			.type.calculate_size();
-		return id;
-=======
 		auto block = new_ast.create_node(core_ast::node_type::BLOCK);
 		auto alloc = new_ast.create_node(core_ast::node_type::SALLOC);
 		link_child_parent(alloc, block, new_ast);
@@ -355,7 +248,6 @@
 		link_child_parent(read, block, new_ast);
 		// #todo move from stack to top of stack
 		return { /* #todo sizeof var */ 0, block };
->>>>>>> 063bd65d
 	}
 
 	lowering_result lower_string(node& n, ast& ast, core_ast::ast& new_ast, lowering_context& context)
@@ -409,28 +301,21 @@
 
 		auto fun_id = new_ast.create_node(core_ast::node_type::FUNCTION_CALL);
 
-<<<<<<< HEAD
-		auto id_id = lower(ast.get_node(children[0]), ast, new_ast);
-		new_ast.link_child_parent(id_id, fun_id);
-
-		auto param_id = lower(ast.get_node(children[1]), ast, new_ast);
-		new_ast.link_child_parent(param_id, fun_id);
-
-		new_ast.get_node(fun_id).size = (*ast
+		auto& name = ast.get_data<identifier>(ast.get_node(children[0]).data_index);
+		assert(name.segments.size() == 1);
+		assert(name.offsets.size() == 0);
+		new_ast.get_data<core_ast::function_call_data>(*new_ast.get_node(fun_id).data_index).name = name.segments[0];
+
+		auto param = lower(ast.get_node(children[1]), ast, new_ast, context);
+		auto& param_node = new_ast.get_node(param.id);
+		link_child_parent(param.id, fun_id, new_ast);
+
+		auto size = (*ast
 			.get_type_scope(ast.get_node(children[0]).type_scope_id)
 			.resolve_variable(ast.get_data<identifier>(ast.get_node(children[0]).data_index), ast.type_scope_cb()))
 			.type.calculate_size();
-=======
-		auto id = lower(ast.get_node(children[0]), ast, new_ast, context);
-		auto& id_node = new_ast.get_node(id.id);
-		link_child_parent(id.id, fun_id, new_ast);
-
-		auto param = lower(ast.get_node(children[1]), ast, new_ast, context);
-		auto& param_node = new_ast.get_node(param.id);
-		link_child_parent(param.id, fun_id, new_ast);
->>>>>>> 063bd65d
-
-		return {  fun_id };
+
+		return { size, fun_id };
 	}
 
 	lowering_result lower_module_declaration(node& n, ast& ast, core_ast::ast& new_ast, lowering_context& context)
@@ -449,7 +334,7 @@
 	lowering_result lower_export_stmt(node& n, ast& ast, core_ast::ast& new_ast, lowering_context& context)
 	{
 		assert(n.kind == node_type::EXPORT_STMT);
-		return { 0,new_ast.create_node(core_ast::node_type::NOP) };
+		return { 0, new_ast.create_node(core_ast::node_type::NOP) };
 	}
 
 	lowering_result lower_declaration(node& n, ast& ast, core_ast::ast& new_ast, lowering_context& context)
@@ -464,33 +349,6 @@
 		core_ast::node_id lhs;
 		if (lhs_node.kind == node_type::IDENTIFIER)
 		{
-<<<<<<< HEAD
-			lhs = lower(lhs_node, ast, new_ast);
-			new_ast.link_child_parent(lhs, dec);
-
-			new_ast.get_node(lhs).size = (*ast
-				.get_type_scope(lhs_node.type_scope_id)
-				.resolve_variable(ast.get_data<identifier>(lhs_node.data_index), ast.type_scope_cb()))
-				.type.calculate_size();
-		}
-		else if (lhs_node.kind == node_type::IDENTIFIER_TUPLE)
-		{
-			lhs = new_ast.create_node(core_ast::node_type::IDENTIFIER_TUPLE);
-
-			auto& children = ast.children_of(lhs_node);
-			for (auto child : children)
-			{
-				auto new_child = lower(ast.get_node(child), ast, new_ast);
-				new_ast.link_child_parent(new_child, lhs);
-			}
-
-			new_ast.link_child_parent(lhs, dec);
-		}
-
-		auto rhs = lower(ast.get_node(children[2]), ast, new_ast);
-		new_ast.get_node(rhs).size = new_ast.get_node(lhs).size;
-		new_ast.link_child_parent(rhs, dec);
-=======
 			ast.get_data<ext_ast::identifier>(lhs_node.data_index).index_in_function = context.alloc_register();
 			// #todo put stack offset in register
 		}
@@ -501,7 +359,6 @@
 
 		auto rhs = lower(ast.get_node(children[2]), ast, new_ast, context);
 		link_child_parent(rhs.id, dec, new_ast);
->>>>>>> 063bd65d
 
 		return { 0, dec };
 	}
@@ -518,35 +375,22 @@
 		auto& children = ast.children_of(n);
 		assert(children.size() == 2);
 
-<<<<<<< HEAD
-		auto set = new_ast.create_node(core_ast::node_type::SET);
-
-		auto lhs = lower(ast.get_node(children[0]), ast, new_ast);
-		auto& lhs_node = new_ast.get_node(lhs);
-		assert(lhs_node.kind == core_ast::node_type::IDENTIFIER);
-		new_ast.link_child_parent(lhs, set);
-
-		auto fn_rhs = new_ast.create_node(core_ast::node_type::FUNCTION);
-		new_ast.link_child_parent(fn_rhs, set);
-
-		{
-			auto param = new_ast.create_node(core_ast::node_type::IDENTIFIER);
-			auto& param_node = new_ast.get_node(param);
-			auto& param_data = new_ast.get_data<core_ast::identifier>(*param_node.data_index);
-			param_data.variable_name = "_arg0";
-			param_node.parent_id = fn_rhs;
-
-			// Push twice, for parameter and body
-			new_ast.get_node(fn_rhs).children.push_back(param);
-			new_ast.get_node(fn_rhs).children.push_back(param);
-		}
-=======
+		auto& name_id = ast.get_node(children[0]);
+		auto& name_data = ast.get_data<identifier>(name_id.data_index);
+		auto size = (*ast
+			.get_type_scope(name_id.type_scope_id)
+			.resolve_variable(name_data, ast.type_scope_cb()))
+			.type.calculate_size();
+
 		auto fn = new_ast.create_node(core_ast::node_type::FUNCTION);
-		// #todo set function properties
+		auto& fn_data = new_ast.get_data<core_ast::function_data>(*new_ast.get_node(fn).data_index);
+		fn_data.in_size = size;
+		fn_data.out_size = size;
+		fn_data.name = name_data.segments[0];
 
 		auto ret = new_ast.create_node(core_ast::node_type::RET);
+		new_ast.get_data<core_ast::size>(*new_ast.get_node(ret).data_index).val = size;
 		link_child_parent(ret, fn, new_ast);
->>>>>>> 063bd65d
 
 		return { 0, fn };
 	}
@@ -562,15 +406,10 @@
 		assert(n.kind == node_type::REFERENCE);
 		auto& children = ast.children_of(n);
 		assert(children.size() == 1);
-<<<<<<< HEAD
-		auto ref = new_ast.create_node(core_ast::node_type::REFERENCE);
-		auto child = lower(ast.get_node(children[0]), ast, new_ast);
-		new_ast.link_child_parent(child, ref);
-		return ref;
-=======
+
 		assert(!"nyi");
+
 		return { 0, 0 };
->>>>>>> 063bd65d
 	}
 
 	lowering_result lower_array_value(node& n, ast& ast, core_ast::ast& new_ast, lowering_context& context)
@@ -598,9 +437,9 @@
 		assert(children.size() == 2);
 		assert(n.data_index != no_data);
 
-<<<<<<< HEAD
-		auto lhs_node = lower(ast.get_node(children[0]), ast, new_ast);
-		auto rhs_node = lower(ast.get_node(children[1]), ast, new_ast);
+		// #todo and or short circuiting
+		auto lhs = lower(ast.get_node(children[0]), ast, new_ast, context);
+		auto rhs = lower(ast.get_node(children[1]), ast, new_ast, context);
 
 		core_ast::node_type new_node_type;
 		switch (n.kind)
@@ -621,15 +460,10 @@
 		}
 
 		auto new_node = new_ast.create_node(new_node_type);
-		new_ast.link_child_parent(lhs_node, new_node);
-		new_ast.link_child_parent(rhs_node, new_node);
-
-		return new_node;
-=======
-		assert(!"nyi");
+		new_ast.link_child_parent(lhs.id, new_node);
+		new_ast.link_child_parent(rhs.id, new_node);
 
 		return { 0, 0 };
->>>>>>> 063bd65d
 	}
 
 	lowering_result lower(node& n, ast& ast, core_ast::ast& new_ast, lowering_context& context)
@@ -679,13 +513,8 @@
 
 		for (auto child : children)
 		{
-<<<<<<< HEAD
-			auto new_child = lower(ast.get_node(child), ast, new_ast);
-			new_ast.link_child_parent(new_child, block);
-=======
 			auto new_child = lower(ast.get_node(child), ast, new_ast, context);
 			link_child_parent(new_child.id, block, new_ast);
->>>>>>> 063bd65d
 		}
 
 		return new_ast;
